# Copyright 2015 Spotify AB. All rights reserved.
#
# The contents of this file are licensed under the Apache License, Version 2.0
# (the "License"); you may not use this file except in compliance with the
# License. You may obtain a copy of the License at
#
# http://www.apache.org/licenses/LICENSE-2.0
#
# Unless required by applicable law or agreed to in writing, software
# distributed under the License is distributed on an "AS IS" BASIS, WITHOUT
# WARRANTIES OR CONDITIONS OF ANY KIND, either express or implied. See the
# License for the specific language governing permissions and limitations under
# the License.
import re
from pyFG.fortios import FortiOS, FortiConfig, logger
from pyFG.exceptions import FailedCommit, CommandExecutionException
from base import NetworkDriver
from exceptions import ReplaceConfigException, MergeConfigException
from napalm.utils.string_parsers import colon_separated_string_to_dict, convert_uptime_string_seconds


class FortiOSDriver(NetworkDriver):
    def __init__(self, hostname, username, password, timeout=60, optional_args=None):
<<<<<<< HEAD
        if optional_args is None:
            optional_args = {}
=======
>>>>>>> c6e39315
        self.hostname = hostname
        self.username = username
        self.password = password

        if optional_args is not None:
            self.vdom = optional_args.pop('fortios_vdom', None)
        else:
            self.vdom = None

        self.device = FortiOS(hostname, username=username, password=password, timeout=timeout, vdom=self.vdom)
        self.config_replace = False

    def open(self):
        self.device.open()

    def close(self):
        self.device.close()

    def execute_command_with_vdom(self, command, vdom=None):
        # If the user doesn't specify a particular vdom we use the default vdom for the object.
        vdom = vdom or self.vdom

        if vdom == 'global' and self.vdom is not None:
            # If vdom is global we go to the global vdom, execute the commands and then back to the root.
            # There is a catch, if the device doesn't have vdoms enabled we have to execute the command in the root
            command = 'conf global\n{command}\nend'.format(command=command)

            # We skip the lines telling us that we changed vdom
            return self.device.execute_command(command)[1:-2]
        elif vdom not in ['global', None]:
            # If we have a vdom we change to the vdom, execute the commands and then exit back to the root
            command = 'conf vdom\nedit {vdom}\n{command}\nend'.format(vdom=vdom, command=command)

            # We skip the lines telling us that we changed vdom
            return self.device.execute_command(command)[3:-2]
        else:
            # If there is no vdom we just execute the command
            return self.device.execute_command(command)

    def get_command_with_vdom(self, cmd, separator=':', auto=False, vdom=None):
        output = self.execute_command_with_vdom(cmd, vdom)

        if auto:
            if ':' in output[0]:
                separator = ':'
            elif '\t' in output[0]:
                separator = '\t'
            else:
                raise Exception('Unknown separator for block:\n{}'.format(output))

        return colon_separated_string_to_dict('\n'.join(output), separator)

    def _load_config(self, filename, config):
        if filename is None:
            configuration = config
        else:
            with open(filename) as f:
                configuration = f.read()

        self.device.load_config(in_candidate=True, config_text=configuration)

    def load_replace_candidate(self, filename=None, config=None):
        self.config_replace = True

        self.device.candidate_config = FortiConfig('candidate')
        self.device.running_config = FortiConfig('running')

        self._load_config(filename, config)

        self.device.load_config(empty_candidate=True)

    def load_merge_candidate(self, filename=None, config=None):
        self.config_replace = False

        self.device.candidate_config = FortiConfig('candidate')
        self.device.running_config = FortiConfig('running')

        self._load_config(filename, config)

        for block in self.device.candidate_config.get_block_names():
            try:
                self.device.load_config(path=block, empty_candidate=True)
            except CommandExecutionException as e:
                raise MergeConfigException(e.message)

    def compare_config(self):
        return self.device.compare_config()

    def commit_config(self):
        try:
            self.execute_command_with_vdom('execute backup config flash commit_with_napalm')
            self.device.commit()
            self.discard_config()
        except FailedCommit as e:
            if self.config_replace:
                raise ReplaceConfigException(e.message)
            else:
                raise MergeConfigException(e.message)

    def discard_config(self):
        self.device.candidate_config = FortiConfig('candidate')
        self.device.load_config(in_candidate=True)

    def rollback(self):
        output = self.execute_command_with_vdom('fnsysctl ls -l data2/config', vdom=None)
        rollback_file = output[-2].split()[-1]
        rollback_config = self.execute_command_with_vdom(
            'fnsysctl cat data2/config/{rollback_file}'.format(rollback_file))

        self.device.load_config(empty_candidate=True)
        self.load_replace_candidate(config=rollback_config)
        self.device.candidate_config['vpn certificate local']['Fortinet_CA_SSLProxy'].del_param('private-key')
        self.device.candidate_config['vpn certificate local']['Fortinet_CA_SSLProxy'].del_param('certificate')
        self.device.candidate_config['vpn certificate local']['Fortinet_SSLProxy'].del_param('private-key')
        self.device.candidate_config['vpn certificate local']['Fortinet_SSLProxy'].del_param('certificate')
        self.device.commit()

    def get_facts(self):
        system_status = self.get_command_with_vdom('get system status', vdom='global')
        performance_status = self.get_command_with_vdom('get system performance status', vdom='global')

        interfaces = self.execute_command_with_vdom('get system interface | grep ==', vdom='global')
        interface_list = [x.split()[2] for x in interfaces if x.strip() is not '']

        domain = self.get_command_with_vdom('get system dns | grep domain', vdom='global')['domain']

        return {
            'vendor': unicode('Fortigate'),
            'os_version': unicode(system_status['Version'].split(',')[0].split()[1]),
            'uptime': convert_uptime_string_seconds(performance_status['Uptime']),
            'serial_number': unicode(system_status['Serial-Number']),
            'model': unicode(system_status['Version'].split(',')[0].split()[0]),
            'hostname': unicode(system_status['Hostname']),
            'fqdn': u'{}.{}'.format(system_status['Hostname'], domain),
            'interface_list': interface_list
        }

    @staticmethod
    def _get_tab_separated_interfaces(output):
        interface_statistics = {
            'is_up': ('up' in output['State'] and 'up' or 'down'),
            'speed': output['Speed'],
            'mac_adddress': output['Current_HWaddr']
        }
        return interface_statistics

    @staticmethod
    def _get_unsupported_interfaces():
        return {
            'is_up': None,
            'is_enabled': None,
            'description': None,
            'last_flapped': None,
            'mode': None,
            'speed': None,
            'mac_address': None
        }

    def get_interfaces(self):
        cmd_data = self.execute_command_with_vdom('diagnose hardware deviceinfo nic', vdom='global')

        interface_list = [x.replace('\t', '') for x in cmd_data if x.startswith('\t')]
        interface_statistics = {}
        for interface in interface_list:
            if_data = self.execute_command_with_vdom(
                'diagnose hardware deviceinfo nic {}'.format(interface), vdom='global')
            parsed_data = {}
            if interface.startswith('mgmt'):
                for line in if_data:
                    if line.startswith('Speed'):
                        if line.split('\t')[-1].split(' ')[0].isdigit():
                            parsed_data['speed'] = int(line.split('\t')[-1].split(' ')[0])
                        else:
                            parsed_data['speed'] = -1
                    elif line.startswith('Link'):
                        parsed_data['is_up'] = line.split('\t')[-1] is 'up'
                    elif line.startswith('Current_HWaddr'):
                        parsed_data['mac_address'] = unicode(line.split('\t')[-1])
                parsed_data['is_enabled'] = True
                parsed_data['description'] = u''
                parsed_data['last_flapped'] = -1.0
            else:
                for line in if_data:
                    if line.startswith('Admin'):
                        parsed_data['is_enabled'] = line.split(':')[-1] is 'up'
                    elif line.startswith('PHY Status'):
                        parsed_data['is_up'] = line.split(':')[-1] is 'up'
                    elif line.startswith('PHY Speed'):
                        parsed_data['speed'] = int(line.split(':')[-1])
                    elif line.startswith('Current_HWaddr'):
                        parsed_data['mac_address'] = unicode(line.split(' ')[-1])
                parsed_data['description'] = u''
                parsed_data['last_flapped'] = -1.0
            interface_statistics[interface] = parsed_data
        return interface_statistics

    @staticmethod
    def _search_line_in_lines(search, lines):
        for l in lines:
            if search in l:
                return l

    def get_bgp_neighbors(self):

        families = ['ipv4', 'ipv6']
        terms = dict({'accepted_prefixes': 'accepted', 'sent_prefixes': 'announced'})
        command_sum = 'get router info bgp sum'
        command_detail = 'get router info bgp neighbor {}'
        command_received = 'get router info bgp neighbors {} received-routes | grep prefixes '
        peers = dict()

        bgp_sum = self.execute_command_with_vdom(command_sum)

        re_neigh = re.compile("^[0-9]+\.[0-9]+\.[0-9]+\.[0-9]+")
        neighbors = {n.split()[0]: n.split()[1:] for n in bgp_sum if re.match(re_neigh, n)}

        self.device.load_config('router bgp')

        for neighbor, parameters in neighbors.iteritems():
            logger.debug('NEW PEER')
            neigh_conf = self.device.running_config['router bgp']['neighbor']['{}'.format(neighbor)]

            neighbor_dict = peers.get(neighbor, dict())

            if not neighbor_dict:
                neighbor_dict['local_as'] = int(bgp_sum[0].split()[7])
                neighbor_dict['remote_as'] = int(neigh_conf.get_param('remote-as'))
                neighbor_dict['is_up'] = 'never' != parameters[7] or False
                neighbor_dict['is_enabled'] = neigh_conf.get_param('shutdown') != 'enable' or False
                neighbor_dict['description'] = u''
                neighbor_dict['uptime'] = convert_uptime_string_seconds(parameters[7])
                neighbor_dict['address_family'] = dict()
                neighbor_dict['address_family']['ipv4'] = dict()
                neighbor_dict['address_family']['ipv6'] = dict()

            detail_output = [x.lower() for x in self.execute_command_with_vdom(command_detail.format(neighbor))]
            m = re.search('remote router id (.+?)\n', '\n'.join(detail_output))
            if m:
                neighbor_dict['remote_id'] = unicode(m.group(1))
            else:
                raise Exception('cannot find remote router id for %s' % neighbor)

            for family in families:
                # find block
                x = detail_output.index(' for address family: {} unicast'.format(family))
                block = detail_output[x:]

                for term, fortiname in terms.iteritems():
                    text = self._search_line_in_lines('%s prefixes' % fortiname, block)
                    t = [int(s) for s in text.split() if s.isdigit()][0]
                    neighbor_dict['address_family'][family][term] = t

                received = self.execute_command_with_vdom(
                    command_received.format(neighbor))[0].split()
                if len(received) > 0:
                    neighbor_dict['address_family'][family]['received_prefixes'] = received[-1]
                else:
                    # Soft-reconfig is not enabled
                    neighbor_dict['address_family'][family]['received_prefixes'] = 0
            peers[neighbor] = neighbor_dict

        return {
            'global': {
                'router_id': unicode(bgp_sum[0].split()[3]),
                'peers': peers
            }
        }

    def get_interfaces_counters(self):
        cmd = self.execute_command_with_vdom('fnsysctl ifconfig', vdom=None)
        if_name = None
        interface_counters = dict()
        for line in cmd:
            data = line.split('\t')
            if (data[0] == '' or data[0] == ' ') and len(data) == 1:
                continue
            elif data[0] != '':
                if_name = data[0]
                interface_counters[if_name] = dict()
            elif (data[1].startswith('RX packets') or data[1].startswith('TX packets')) and if_name:
                if_data = data[1].split(' ')
                direction = if_data[0].lower()
                interface_counters[if_name][direction + '_unicast_packets'] = int(if_data[1].split(':')[1])
                interface_counters[if_name][direction + '_errors'] = int(if_data[2].split(':')[1])
                interface_counters[if_name][direction + '_discards'] = int(if_data[2].split(':')[1])
                interface_counters[if_name][direction + '_multicast_packets'] = -1
                interface_counters[if_name][direction + '_broadcast_packets'] = -1
            elif data[1].startswith('RX bytes'):
                if_data = data[1].split(' ')
                interface_counters[if_name]['rx_octets'] = int(if_data[1].split(':')[1])
                try:
                    interface_counters[if_name]['tx_octets'] = int(if_data[6].split(':')[1])
                except IndexError:
                    interface_counters[if_name]['tx_octets'] = int(if_data[7].split(':')[1])
        return interface_counters

    def get_lldp_neighbors(self):
        return {}

    def get_environment(self):

        def parse_string(line):
            return re.sub(' +', ' ', line.lower())

        def search_disabled(line):
            m = re.search("(.+?) (.+?) alarm=(.+?) \(scanning disabled\)", line)
            return m.group(2)

        def search_normal(line):
            m = re.search("(.+?) (.+?) alarm=(.+?) value=(.+?) threshold_status=(.+?)", line)
            return m

        def get_fans(fan_lines):
            output = dict()
            for fan_line in fan_lines:
                if 'disabled' in fan_line:
                    name = search_disabled(fan_line)
                    output[name] = dict(status=False)
                    continue

                m = search_normal(fan_line)
                output[m.group(2)] = dict(status=True)
            return output

        def get_cpu(cpu_lines):
            output = dict()
            for l in cpu_lines:
                m = re.search('(.+?) states: (.+?)% user (.+?)% system (.+?)% nice (.+?)% idle', l)
                cpuname = m.group(1)
                idle = m.group(5)
                output[cpuname] = {
                    '%usage': 100.0 - int(idle)
                }
            return output

        def get_memory(memory_line):
            total, used = int(memory_line[1]) >> 20, int(memory_line[2]) >> 20  # convert from byte to MB
            return dict(available_ram=total, used_ram=used)

        def get_temperature(temperature_lines, detail_block):
            output = dict()
            for temp_line in temperature_lines:
                if 'disabled' in temp_line:
                    sensor_name = search_disabled(temp_line)
                    output[sensor_name] = {'is_alert': False, 'is_critical': False, 'temperature': 0.0}
                    continue

                m = search_normal(temp_line)
                sensor_name, temp_value, status = m.group(2), m.group(4), int(m.group(5))
                is_alert = True if status == 1 else False

                # find block
                fullline = self._search_line_in_lines(sensor_name, detail_block)
                index_line = detail_block.index(fullline)
                sensor_block = detail_block[index_line:]

                v = int(self._search_line_in_lines('upper_non_recoverable', sensor_block).split('=')[1])

                output[sensor_name] = dict(temperature=float(temp_value), is_alert=is_alert,
                                           is_critical=True if v > temp_value else False)

            return output

        out = dict()

        sensors_block = [parse_string(x) for x in self.execute_command_with_vdom('execute sensor detail', vdom='global') if x]

        # temp
        temp_lines = [x for x in sensors_block if any([True for y in ['dts', 'temp', 'adt7490'] if y in x])]
        out['temperature'] = get_temperature(temp_lines, sensors_block)

        # fans
        out['fans'] = get_fans([x for x in sensors_block if 'fan' in x and 'temp' not in x])

        # cpu
        out['cpu'] = get_cpu(
            [x for x in self.execute_command_with_vdom('get system performance status | grep CPU', vdom='global')[1:] if x])

        # memory
        memory_command = 'diag hard sys mem | grep Mem:'
        t = [x for x in re.split('\s+', self.execute_command_with_vdom(memory_command, vdom='global')[0]) if x]
        out['memory'] = get_memory(t)

        # power, not implemented
        sensors = [x.split()[1] for x in sensors_block if x.split()[0].isdigit()]
        psus = {x for x in sensors if x.startswith('ps')}
        out['power'] = {t: {'status': True, 'capacity': -1.0, 'output': -1.0} for t in psus}

        return out
<|MERGE_RESOLUTION|>--- conflicted
+++ resolved
@@ -21,11 +21,6 @@
 
 class FortiOSDriver(NetworkDriver):
     def __init__(self, hostname, username, password, timeout=60, optional_args=None):
-<<<<<<< HEAD
-        if optional_args is None:
-            optional_args = {}
-=======
->>>>>>> c6e39315
         self.hostname = hostname
         self.username = username
         self.password = password
